// Package account stores and tracks accounts within a Bytom Core.
package account

import (
	"encoding/json"
	"reflect"
	"sort"
	"strings"
	"sync"

	"github.com/golang/groupcache/lru"
	log "github.com/sirupsen/logrus"
	dbm "github.com/tendermint/tmlibs/db"

	"github.com/bytom/blockchain/signers"
	"github.com/bytom/blockchain/txbuilder"
	"github.com/bytom/common"
	"github.com/bytom/consensus"
	"github.com/bytom/consensus/segwit"
	"github.com/bytom/crypto"
	"github.com/bytom/crypto/ed25519/chainkd"
	"github.com/bytom/crypto/sha3pool"
	"github.com/bytom/errors"
	"github.com/bytom/protocol"
	"github.com/bytom/protocol/bc"
	"github.com/bytom/protocol/vm/vmutil"
)

const (
	maxAccountCache = 1000

	// HardenedKeyStart bip32 hierarchical deterministic wallets
	// keys with index ≥ 0x80000000 are hardened keys
	HardenedKeyStart = 0x80000000
)

var (
	accountIndexPrefix  = []byte("AccountIndex:")
	accountPrefix       = []byte("Account:")
	aliasPrefix         = []byte("AccountAlias:")
	contractIndexPrefix = []byte("ContractIndex")
	contractPrefix      = []byte("Contract:")
	miningAddressKey    = []byte("MiningAddress")
	CoinbaseAbKey       = []byte("CoinbaseArbitrary")
)

// pre-define errors for supporting bytom errorFormatter
var (
	ErrDuplicateAlias  = errors.New("duplicate account alias")
	ErrDuplicateIndex  = errors.New("duplicate account with same xPubs and index")
	ErrFindAccount     = errors.New("fail to find account")
	ErrMarshalAccount  = errors.New("failed marshal account")
	ErrInvalidAddress  = errors.New("invalid address")
	ErrFindCtrlProgram = errors.New("fail to find account control program")
	ErrDeriveRule      = errors.New("invalid key derive rule")
	ErrContractIndex   = errors.New("exceed the maximum addresses per account")
	ErrAccountIndex    = errors.New("exceed the maximum accounts per xpub")
	ErrFindTransaction = errors.New("no transaction")
)

// ContractKey account control promgram store prefix
func ContractKey(hash common.Hash) []byte {
	return append(contractPrefix, hash[:]...)
}

// Key account store prefix
func Key(name string) []byte {
	return append(accountPrefix, []byte(name)...)
}

func aliasKey(name string) []byte {
	return append(aliasPrefix, []byte(name)...)
}

func bip44ContractIndexKey(accountID string, change bool) []byte {
	key := append(contractIndexPrefix, accountID...)
	if change {
		return append(key, []byte{1}...)
	}
	return append(key, []byte{0}...)
}

func contractIndexKey(accountID string) []byte {
	return append(contractIndexPrefix, []byte(accountID)...)
}

// Account is structure of Bytom account
type Account struct {
	*signers.Signer
	ID    string `json:"id"`
	Alias string `json:"alias"`
}

//CtrlProgram is structure of account control program
type CtrlProgram struct {
	AccountID      string
	Address        string
	KeyIndex       uint64
	ControlProgram []byte
	Change         bool // Mark whether this control program is for UTXO change
}

// Manager stores accounts and their associated control programs.
type Manager struct {
	db         dbm.DB
	chain      *protocol.Chain
	utxoKeeper *utxoKeeper

	cacheMu    sync.Mutex
	cache      *lru.Cache
	aliasCache *lru.Cache

	delayedACPsMu sync.Mutex
	delayedACPs   map[*txbuilder.TemplateBuilder][]*CtrlProgram

	addressMu sync.Mutex
	accountMu sync.Mutex
}

// NewManager creates a new account manager
func NewManager(walletDB dbm.DB, chain *protocol.Chain) *Manager {
	return &Manager{
		db:          walletDB,
		chain:       chain,
		utxoKeeper:  newUtxoKeeper(chain.BestBlockHeight, walletDB),
		cache:       lru.New(maxAccountCache),
		aliasCache:  lru.New(maxAccountCache),
		delayedACPs: make(map[*txbuilder.TemplateBuilder][]*CtrlProgram),
	}
}

// AddUnconfirmedUtxo add untxo list to utxoKeeper
func (m *Manager) AddUnconfirmedUtxo(utxos []*UTXO) {
	m.utxoKeeper.AddUnconfirmedUtxo(utxos)
}

// CreateAccount creates a new Account.
func CreateAccount(xpubs []chainkd.XPub, quorum int, alias string, acctIndex uint64, deriveRule uint8) (*Account, error) {
	if acctIndex >= HardenedKeyStart {
		return nil, ErrAccountIndex
	}

	signer, err := signers.Create("account", xpubs, quorum, acctIndex, deriveRule)
	if err != nil {
		return nil, errors.Wrap(err)
	}

	id := signers.IDGenerate()
	return &Account{Signer: signer, ID: id, Alias: strings.ToLower(strings.TrimSpace(alias))}, nil
}

func (m *Manager) saveAccount(account *Account, updateIndex bool) error {
	rawAccount, err := json.Marshal(account)
	if err != nil {
		return ErrMarshalAccount
	}

	storeBatch := m.db.NewBatch()
	storeBatch.Set(Key(account.ID), rawAccount)
	storeBatch.Set(aliasKey(account.Alias), []byte(account.ID))
	if updateIndex {
		storeBatch.Set(GetAccountIndexKey(account.XPubs), common.Unit64ToBytes(account.KeyIndex))
	}
	storeBatch.Write()
	return nil
}

// SaveAccount save a new account.
func (m *Manager) SaveAccount(account *Account) error {
	m.accountMu.Lock()
	defer m.accountMu.Unlock()

	if existed := m.db.Get(aliasKey(account.Alias)); existed != nil {
		return ErrDuplicateAlias
	}

	acct, err := m.GetAccountByXPubsIndex(account.XPubs, account.KeyIndex)
	if err != nil {
		return err
	}

	if acct != nil {
		return ErrDuplicateIndex
	}

	currentIndex := uint64(0)
	if rawIndexBytes := m.db.Get(GetAccountIndexKey(account.XPubs)); rawIndexBytes != nil {
		currentIndex = common.BytesToUnit64(rawIndexBytes)
	}
	return m.saveAccount(account, account.KeyIndex > currentIndex)
}

// Create creates and save a new Account.
func (m *Manager) Create(xpubs []chainkd.XPub, quorum int, alias string, deriveRule uint8) (*Account, error) {
	m.accountMu.Lock()
	defer m.accountMu.Unlock()

	if existed := m.db.Get(aliasKey(alias)); existed != nil {
		return nil, ErrDuplicateAlias
	}

	acctIndex := uint64(1)
	if rawIndexBytes := m.db.Get(GetAccountIndexKey(xpubs)); rawIndexBytes != nil {
		acctIndex = common.BytesToUnit64(rawIndexBytes) + 1
	}
	account, err := CreateAccount(xpubs, quorum, alias, acctIndex, deriveRule)
	if err != nil {
		return nil, err
	}

	if err := m.saveAccount(account, true); err != nil {
		return nil, err
	}

	return account, nil
}

func (m *Manager) UpdateAccountAlias(accountID string, newAlias string) (err error) {
	m.accountMu.Lock()
	defer m.accountMu.Unlock()

	account, err := m.FindByID(accountID)
	if err != nil {
		return err
	}
	oldAlias := account.Alias

	normalizedAlias := strings.ToLower(strings.TrimSpace(newAlias))
	if existed := m.db.Get(aliasKey(normalizedAlias)); existed != nil {
		return ErrDuplicateAlias
	}

	m.cacheMu.Lock()
	m.aliasCache.Remove(oldAlias)
	m.cacheMu.Unlock()

	account.Alias = normalizedAlias
	rawAccount, err := json.Marshal(account)
	if err != nil {
		return ErrMarshalAccount
	}

	storeBatch := m.db.NewBatch()
	storeBatch.Delete(aliasKey(oldAlias))
	storeBatch.Set(Key(accountID), rawAccount)
	storeBatch.Set(aliasKey(normalizedAlias), []byte(accountID))
	storeBatch.Write()
	return nil
}

// CreateAddress generate an address for the select account
func (m *Manager) CreateAddress(accountID string, change bool) (cp *CtrlProgram, err error) {
	m.addressMu.Lock()
	defer m.addressMu.Unlock()

	account, err := m.FindByID(accountID)
	if err != nil {
		return nil, err
	}

	currentIdx, err := m.getCurrentContractIndex(account, change)
	if err != nil {
		return nil, err
	}

	cp, err = CreateCtrlProgram(account, currentIdx+1, change)
	if err != nil {
		return nil, err
	}

	return cp, m.saveControlProgram(cp, true)
}

<<<<<<< HEAD
// CreateBatchAddresses generate a batch of addresses for the select account
func (m *Manager) CreateBatchAddresses(accountID string, change bool, stopIndex uint64) error {
	m.addressMu.Lock()
	defer m.addressMu.Unlock()

	account, err := m.FindByID(accountID)
	if err != nil {
		return err
	}

	currentIndex, err := m.getCurrentContractIndex(account, change)
	if err != nil {
		return err
	}

	for currentIndex++; currentIndex <= stopIndex; currentIndex++ {
		cp, err := CreateCtrlProgram(account, currentIndex, change)
		if err != nil {
			return err
		}

		if err := m.saveControlProgram(cp, true); err != nil {
			return err
		}
	}

	return nil
}

// deleteAccountControlPrograms deletes control program matching accountID
func (m *Manager) deleteAccountControlPrograms(accountID string) error {
	cps, err := m.ListControlProgram()
	if err != nil {
		return err
	}

	var hash common.Hash
	for _, cp := range cps {
		if cp.AccountID == accountID {
			sha3pool.Sum256(hash[:], cp.ControlProgram)
			m.db.Delete(ContractKey(hash))
		}
	}
	return nil
}

// deleteAccountUtxos deletes utxos matching accountID
func (m *Manager) deleteAccountUtxos(accountID string) error {
	accountUtxoIter := m.db.IteratorPrefix([]byte(UTXOPreFix))
	defer accountUtxoIter.Release()
	for accountUtxoIter.Next() {
		accountUtxo := &UTXO{}
		if err := json.Unmarshal(accountUtxoIter.Value(), accountUtxo); err != nil {
=======
func (m *Manager) CreatePeginAddress(accountID string, change bool) (string, []byte, error) {
	// 通过配置获取
	claimCtrlProg, _ := m.CreateAddress(accountID, change)
	claimScript := claimCtrlProg.ControlProgram

	federationRedeemScript := vmutil.CalculateContract(consensus.ActiveNetParams.FedpegXPubs, claimScript)

	scriptHash := crypto.Sha256(federationRedeemScript)

	address, err := common.NewPeginAddressWitnessScriptHash(scriptHash, &consensus.ActiveNetParams)
	if err != nil {
		return "", nil, err
	}

	return address.EncodeAddress(), claimScript, nil

}

func (m *Manager) GetPeginControlPrograms(claimScript []byte) (string, []byte) {
	federationRedeemScript := vmutil.CalculateContract(consensus.ActiveNetParams.FedpegXPubs, claimScript)
	scriptHash := crypto.Sha256(federationRedeemScript)

	address, err := common.NewAddressWitnessScriptHash(scriptHash, &consensus.ActiveNetParams)
	if err != nil {
		return "", nil
	}

	redeemContract := address.ScriptAddress()

	program := []byte{}
	program, err = vmutil.P2WSHProgram(redeemContract)
	if err != nil {
		return "", nil
	}

	return address.EncodeAddress(), program
}

// DeleteAccount deletes the account's ID or alias matching accountInfo.
func (m *Manager) DeleteAccount(aliasOrID string) (err error) {
	account := &Account{}
	if account, err = m.FindByAlias(aliasOrID); err != nil {
		if account, err = m.FindByID(aliasOrID); err != nil {
>>>>>>> 57280a03
			return err
		}

		if accountID == accountUtxo.AccountID {
			m.db.Delete(StandardUTXOKey(accountUtxo.OutputID))
		}
	}
	return nil
}

// DeleteAccount deletes the account's ID or alias matching account ID.
func (m *Manager) DeleteAccount(accountID string) (err error) {
	m.accountMu.Lock()
	defer m.accountMu.Unlock()

	account, err := m.FindByID(accountID)
	if err != nil {
		return err
	}

	if err := m.deleteAccountControlPrograms(accountID); err != nil {
		return err
	}
	if err := m.deleteAccountUtxos(accountID); err != nil {
		return err
	}

	m.cacheMu.Lock()
	m.aliasCache.Remove(account.Alias)
	m.cacheMu.Unlock()

	storeBatch := m.db.NewBatch()
	storeBatch.Delete(aliasKey(account.Alias))
	storeBatch.Delete(Key(account.ID))
	storeBatch.Write()
	return nil
}

// FindByAlias retrieves an account's Signer record by its alias
func (m *Manager) FindByAlias(alias string) (*Account, error) {
	m.cacheMu.Lock()
	cachedID, ok := m.aliasCache.Get(alias)
	m.cacheMu.Unlock()
	if ok {
		return m.FindByID(cachedID.(string))
	}

	rawID := m.db.Get(aliasKey(alias))
	if rawID == nil {
		return nil, ErrFindAccount
	}

	accountID := string(rawID)
	m.cacheMu.Lock()
	m.aliasCache.Add(alias, accountID)
	m.cacheMu.Unlock()
	return m.FindByID(accountID)
}

// FindByID returns an account's Signer record by its ID.
func (m *Manager) FindByID(id string) (*Account, error) {
	m.cacheMu.Lock()
	cachedAccount, ok := m.cache.Get(id)
	m.cacheMu.Unlock()
	if ok {
		return cachedAccount.(*Account), nil
	}

	rawAccount := m.db.Get(Key(id))
	if rawAccount == nil {
		return nil, ErrFindAccount
	}

	account := &Account{}
	if err := json.Unmarshal(rawAccount, account); err != nil {
		return nil, err
	}

	m.cacheMu.Lock()
	m.cache.Add(id, account)
	m.cacheMu.Unlock()
	return account, nil
}

// GetAccountByProgram return Account by given CtrlProgram
func (m *Manager) GetAccountByProgram(program *CtrlProgram) (*Account, error) {
	rawAccount := m.db.Get(Key(program.AccountID))
	if rawAccount == nil {
		return nil, ErrFindAccount
	}

	account := &Account{}
	return account, json.Unmarshal(rawAccount, account)
}

// GetAccountByXPubsIndex get account by xPubs and index
func (m *Manager) GetAccountByXPubsIndex(xPubs []chainkd.XPub, index uint64) (*Account, error) {
	accounts, err := m.ListAccounts("")
	if err != nil {
		return nil, err
	}

	for _, account := range accounts {
		if reflect.DeepEqual(account.XPubs, xPubs) && account.KeyIndex == index {
			return account, nil
		}
	}
	return nil, nil
}

// GetAliasByID return the account alias by given ID
func (m *Manager) GetAliasByID(id string) string {
	rawAccount := m.db.Get(Key(id))
	if rawAccount == nil {
		log.Warn("GetAliasByID fail to find account")
		return ""
	}

	account := &Account{}
	if err := json.Unmarshal(rawAccount, account); err != nil {
		log.Warn(err)
	}
	return account.Alias
}

func (m *Manager) GetCoinbaseArbitrary() []byte {
	if arbitrary := m.db.Get(CoinbaseAbKey); arbitrary != nil {
		return arbitrary
	}
	return []byte{}
}

// GetCoinbaseControlProgram will return a coinbase script
func (m *Manager) GetCoinbaseControlProgram() ([]byte, error) {
	cp, err := m.GetCoinbaseCtrlProgram()
	if err == ErrFindAccount {
		log.Warningf("GetCoinbaseControlProgram: can't find any account in db")
		return vmutil.DefaultCoinbaseProgram()
	}
	if err != nil {
		return nil, err
	}
	return cp.ControlProgram, nil
}

// GetCoinbaseCtrlProgram will return the coinbase CtrlProgram
func (m *Manager) GetCoinbaseCtrlProgram() (*CtrlProgram, error) {
	if data := m.db.Get(miningAddressKey); data != nil {
		cp := &CtrlProgram{}
		return cp, json.Unmarshal(data, cp)
	}

	accountIter := m.db.IteratorPrefix([]byte(accountPrefix))
	defer accountIter.Release()
	if !accountIter.Next() {
		return nil, ErrFindAccount
	}

	account := &Account{}
	if err := json.Unmarshal(accountIter.Value(), account); err != nil {
		return nil, err
	}

	program, err := m.CreateAddress(account.ID, false)
	if err != nil {
		return nil, err
	}

	rawCP, err := json.Marshal(program)
	if err != nil {
		return nil, err
	}

	m.db.Set(miningAddressKey, rawCP)
	return program, nil
}

// GetContractIndex return the current index
func (m *Manager) GetContractIndex(accountID string) uint64 {
	index := uint64(0)
	if rawIndexBytes := m.db.Get(contractIndexKey(accountID)); rawIndexBytes != nil {
		index = common.BytesToUnit64(rawIndexBytes)
	}
	return index
}

// GetBip44ContractIndex return the current bip44 contract index
func (m *Manager) GetBip44ContractIndex(accountID string, change bool) uint64 {
	index := uint64(0)
	if rawIndexBytes := m.db.Get(bip44ContractIndexKey(accountID, change)); rawIndexBytes != nil {
		index = common.BytesToUnit64(rawIndexBytes)
	}
	return index
}

// GetLocalCtrlProgramByAddress return CtrlProgram by given address
func (m *Manager) GetLocalCtrlProgramByAddress(address string) (*CtrlProgram, error) {
	program, err := m.getProgramByAddress(address)
	if err != nil {
		return nil, err
	}

	var hash [32]byte
	sha3pool.Sum256(hash[:], program)
	rawProgram := m.db.Get(ContractKey(hash))
	if rawProgram == nil {
		return nil, ErrFindCtrlProgram
	}

	cp := &CtrlProgram{}
	return cp, json.Unmarshal(rawProgram, cp)
}

// GetMiningAddress will return the mining address
func (m *Manager) GetMiningAddress() (string, error) {
	cp, err := m.GetCoinbaseCtrlProgram()
	if err != nil {
		return "", err
	}
	return cp.Address, nil
}

// IsLocalControlProgram check is the input control program belong to local
func (m *Manager) IsLocalControlProgram(prog []byte) bool {
	var hash common.Hash
	sha3pool.Sum256(hash[:], prog)
	bytes := m.db.Get(ContractKey(hash))
	return bytes != nil
}

// ListAccounts will return the accounts in the db
func (m *Manager) ListAccounts(id string) ([]*Account, error) {
	accounts := []*Account{}
	accountIter := m.db.IteratorPrefix(Key(strings.TrimSpace(id)))
	defer accountIter.Release()

	for accountIter.Next() {
		account := &Account{}
		if err := json.Unmarshal(accountIter.Value(), &account); err != nil {
			return nil, err
		}
		accounts = append(accounts, account)
	}
	return accounts, nil
}

// ListControlProgram return all the local control program
func (m *Manager) ListControlProgram() ([]*CtrlProgram, error) {
	cps := []*CtrlProgram{}
	cpIter := m.db.IteratorPrefix(contractPrefix)
	defer cpIter.Release()

	for cpIter.Next() {
		cp := &CtrlProgram{}
		if err := json.Unmarshal(cpIter.Value(), cp); err != nil {
			return nil, err
		}
		cps = append(cps, cp)
	}
	return cps, nil
}

func (m *Manager) ListUnconfirmedUtxo(accountID string, isSmartContract bool) []*UTXO {
	utxos := m.utxoKeeper.ListUnconfirmed()
	result := []*UTXO{}
	for _, utxo := range utxos {
		if segwit.IsP2WScript(utxo.ControlProgram) != isSmartContract && (accountID == utxo.AccountID || accountID == "") {
			result = append(result, utxo)
		}
	}
	return result
}

// RemoveUnconfirmedUtxo remove utxos from the utxoKeeper
func (m *Manager) RemoveUnconfirmedUtxo(hashes []*bc.Hash) {
	m.utxoKeeper.RemoveUnconfirmedUtxo(hashes)
}

// SetMiningAddress will set the mining address
func (m *Manager) SetMiningAddress(miningAddress string) (string, error) {
	program, err := m.getProgramByAddress(miningAddress)
	if err != nil {
		return "", err
	}

	cp := &CtrlProgram{
		Address:        miningAddress,
		ControlProgram: program,
	}
	rawCP, err := json.Marshal(cp)
	if err != nil {
		return "", err
	}

	m.db.Set(miningAddressKey, rawCP)
	return m.GetMiningAddress()
}

func (m *Manager) SetCoinbaseArbitrary(arbitrary []byte) {
	m.db.Set(CoinbaseAbKey, arbitrary)
}

// CreateCtrlProgram generate an address for the select account
func CreateCtrlProgram(account *Account, addrIdx uint64, change bool) (cp *CtrlProgram, err error) {
	path, err := signers.Path(account.Signer, signers.AccountKeySpace, change, addrIdx)
	if err != nil {
		return nil, err
	}

	if len(account.XPubs) == 1 {
		cp, err = createP2PKH(account, path)
	} else {
		cp, err = createP2SH(account, path)
	}
	if err != nil {
		return nil, err
	}
	cp.KeyIndex, cp.Change = addrIdx, change
	return cp, nil
}

func createP2PKH(account *Account, path [][]byte) (*CtrlProgram, error) {
	derivedXPubs := chainkd.DeriveXPubs(account.XPubs, path)
	derivedPK := derivedXPubs[0].PublicKey()
	pubHash := crypto.Ripemd160(derivedPK)

	address, err := common.NewAddressWitnessPubKeyHash(pubHash, &consensus.ActiveNetParams)
	if err != nil {
		return nil, err
	}

	control, err := vmutil.P2WPKHProgram([]byte(pubHash))
	if err != nil {
		return nil, err
	}

	return &CtrlProgram{
		AccountID:      account.ID,
		Address:        address.EncodeAddress(),
		ControlProgram: control,
	}, nil
}

func createP2SH(account *Account, path [][]byte) (*CtrlProgram, error) {
	derivedXPubs := chainkd.DeriveXPubs(account.XPubs, path)
	derivedPKs := chainkd.XPubKeys(derivedXPubs)
	signScript, err := vmutil.P2SPMultiSigProgram(derivedPKs, account.Quorum)
	if err != nil {
		return nil, err
	}
	scriptHash := crypto.Sha256(signScript)

	address, err := common.NewAddressWitnessScriptHash(scriptHash, &consensus.ActiveNetParams)
	if err != nil {
		return nil, err
	}

	control, err := vmutil.P2WSHProgram(scriptHash)
	if err != nil {
		return nil, err
	}

	return &CtrlProgram{
		AccountID:      account.ID,
		Address:        address.EncodeAddress(),
		ControlProgram: control,
	}, nil
}

func GetAccountIndexKey(xpubs []chainkd.XPub) []byte {
	var hash [32]byte
	var xPubs []byte
	cpy := append([]chainkd.XPub{}, xpubs[:]...)
	sort.Sort(signers.SortKeys(cpy))
	for _, xpub := range cpy {
		xPubs = append(xPubs, xpub[:]...)
	}
	sha3pool.Sum256(hash[:], xPubs)
	return append(accountIndexPrefix, hash[:]...)
}

func (m *Manager) getCurrentContractIndex(account *Account, change bool) (uint64, error) {
	switch account.DeriveRule {
	case signers.BIP0032:
		return m.GetContractIndex(account.ID), nil
	case signers.BIP0044:
		return m.GetBip44ContractIndex(account.ID, change), nil
	}
	return 0, ErrDeriveRule
}

func (m *Manager) getProgramByAddress(address string) ([]byte, error) {
	addr, err := common.DecodeAddress(address, &consensus.ActiveNetParams)
	if err != nil {
		return nil, err
	}
	redeemContract := addr.ScriptAddress()
	program := []byte{}
	switch addr.(type) {
	case *common.AddressWitnessPubKeyHash:
		program, err = vmutil.P2WPKHProgram(redeemContract)
	case *common.AddressWitnessScriptHash:
		program, err = vmutil.P2WSHProgram(redeemContract)
	default:
		return nil, ErrInvalidAddress
	}
	if err != nil {
		return nil, err
	}
	return program, nil
}

func (m *Manager) saveControlProgram(prog *CtrlProgram, updateIndex bool) error {
	var hash common.Hash

	sha3pool.Sum256(hash[:], prog.ControlProgram)
	acct, err := m.GetAccountByProgram(prog)
	if err != nil {
		return err
	}

	accountCP, err := json.Marshal(prog)
	if err != nil {
		return err
	}

	storeBatch := m.db.NewBatch()
	storeBatch.Set(ContractKey(hash), accountCP)
	if updateIndex {
		switch acct.DeriveRule {
		case signers.BIP0032:
			storeBatch.Set(contractIndexKey(acct.ID), common.Unit64ToBytes(prog.KeyIndex))
		case signers.BIP0044:
			storeBatch.Set(bip44ContractIndexKey(acct.ID, prog.Change), common.Unit64ToBytes(prog.KeyIndex))
		}
	}
	storeBatch.Write()

	return nil
}

// SaveControlPrograms save account control programs
func (m *Manager) SaveControlPrograms(progs ...*CtrlProgram) error {
	m.addressMu.Lock()
	defer m.addressMu.Unlock()

	for _, prog := range progs {
		acct, err := m.GetAccountByProgram(prog)
		if err != nil {
			return err
		}

		currentIndex, err := m.getCurrentContractIndex(acct, prog.Change)
		if err != nil {
			return err
		}

		m.saveControlProgram(prog, prog.KeyIndex > currentIndex)
	}
	return nil
}<|MERGE_RESOLUTION|>--- conflicted
+++ resolved
@@ -271,7 +271,6 @@
 	return cp, m.saveControlProgram(cp, true)
 }
 
-<<<<<<< HEAD
 // CreateBatchAddresses generate a batch of addresses for the select account
 func (m *Manager) CreateBatchAddresses(accountID string, change bool, stopIndex uint64) error {
 	m.addressMu.Lock()
@@ -325,7 +324,16 @@
 	for accountUtxoIter.Next() {
 		accountUtxo := &UTXO{}
 		if err := json.Unmarshal(accountUtxoIter.Value(), accountUtxo); err != nil {
-=======
+			return err
+		}
+
+		if accountID == accountUtxo.AccountID {
+			m.db.Delete(StandardUTXOKey(accountUtxo.OutputID))
+		}
+	}
+	return nil
+}
+
 func (m *Manager) CreatePeginAddress(accountID string, change bool) (string, []byte, error) {
 	// 通过配置获取
 	claimCtrlProg, _ := m.CreateAddress(accountID, change)
@@ -362,22 +370,6 @@
 	}
 
 	return address.EncodeAddress(), program
-}
-
-// DeleteAccount deletes the account's ID or alias matching accountInfo.
-func (m *Manager) DeleteAccount(aliasOrID string) (err error) {
-	account := &Account{}
-	if account, err = m.FindByAlias(aliasOrID); err != nil {
-		if account, err = m.FindByID(aliasOrID); err != nil {
->>>>>>> 57280a03
-			return err
-		}
-
-		if accountID == accountUtxo.AccountID {
-			m.db.Delete(StandardUTXOKey(accountUtxo.OutputID))
-		}
-	}
-	return nil
 }
 
 // DeleteAccount deletes the account's ID or alias matching account ID.
