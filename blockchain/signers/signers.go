// Package signers associates signers and their corresponding keys.
package signers

import (
	"bytes"
	"encoding/binary"
<<<<<<< HEAD
	"sort"

	"github.com/bytom/crypto/sm2/chainkd"
=======
	"github.com/bytom/crypto/ed25519/chainkd"
>>>>>>> 7de2cc30
	"github.com/bytom/errors"
)

type keySpace byte

const (
	AssetKeySpace   keySpace = 0
	AccountKeySpace keySpace = 1
)

const (
	//BIP0032 compatible previous derivation rule m/account/address_index
	BIP0032 uint8 = iota
	//BIP0032 path derivation rule m/purpose'/coin_type'/account'/change/address_index
	BIP0044
)

var (
	// ErrBadQuorum is returned by Create when the quorum
	// provided is less than 1 or greater than the number
	// of xpubs provided.
	ErrBadQuorum = errors.New("quorum must be greater than or equal to 1, and must be less than or equal to the length of xpubs")

	// ErrBadXPub is returned by Create when the xpub
	// provided isn't valid.
	ErrBadXPub = errors.New("invalid xpub format")

	// ErrNoXPubs is returned by create when the xpubs
	// slice provided is empty.
	ErrNoXPubs = errors.New("at least one xpub is required")

	// ErrDupeXPub is returned by create when the same xpub
	// appears twice in a single call.
	ErrDupeXPub   = errors.New("xpubs cannot contain the same key more than once")
	ErrDeriveRule = errors.New("invalid key derive rule")
)

var (
	BIP44Purpose = []byte{0x00, 0x00, 0x00, 0x2C}
	BTMCoinType  = []byte{0x00, 0x00, 0x00, 0x99}
)

// Signer is the abstract concept of a signer,
// which is composed of a set of keys as well as
// the amount of signatures needed for quorum.
type Signer struct {
	Type       string         `json:"type"`
	XPubs      []chainkd.XPub `json:"xpubs"`
	Quorum     int            `json:"quorum"`
	KeyIndex   uint64         `json:"key_index"`
	DeriveRule uint8          `json:"derive_rule"`
}

// GetBip0032Path returns the complete path for bip0032 derived keys
func GetBip0032Path(s *Signer, ks keySpace, itemIndexes ...uint64) [][]byte {
	var path [][]byte
	signerPath := [9]byte{byte(ks)}
	binary.LittleEndian.PutUint64(signerPath[1:], s.KeyIndex)
	path = append(path, signerPath[:])
	for _, idx := range itemIndexes {
		var idxBytes [8]byte
		binary.LittleEndian.PutUint64(idxBytes[:], idx)
		path = append(path, idxBytes[:])
	}
	return path
}

// getBip0044Path returns the complete path for bip0044 derived keys
func getBip0044Path(accountIndex uint64, change bool, addrIndex uint64) [][]byte {
	var path [][]byte
	path = append(path, BIP44Purpose[:]) //purpose
	path = append(path, BTMCoinType[:])  //coin type
	accIdxBytes := make([]byte, 8)
	binary.LittleEndian.PutUint64(accIdxBytes, uint64(accountIndex))
	path = append(path, accIdxBytes) //account index
	branchBytes := make([]byte, 8)
	if change {
		binary.LittleEndian.PutUint64(branchBytes, uint64(1))
	} else {
		binary.LittleEndian.PutUint64(branchBytes, uint64(0))
	}
	path = append(path, branchBytes) //change
	addrIdxBytes := make([]byte, 8)
	binary.LittleEndian.PutUint64(addrIdxBytes[:], addrIndex)
	path = append(path, addrIdxBytes[:]) //address index
	return path
}

// Path returns the complete path for derived keys
func Path(s *Signer, ks keySpace, change bool, addrIndex uint64) ([][]byte, error) {
	switch s.DeriveRule {
	case BIP0032:
		return GetBip0032Path(s, ks, addrIndex), nil
	case BIP0044:
		return getBip0044Path(s.KeyIndex, change, addrIndex), nil
	}
	return nil, ErrDeriveRule
}

// Create creates and stores a Signer in the database
func Create(signerType string, xpubs []chainkd.XPub, quorum int, keyIndex uint64, deriveRule uint8) (*Signer, error) {
	if len(xpubs) == 0 {
		return nil, errors.Wrap(ErrNoXPubs)
	}

	xpubsMap := map[chainkd.XPub]bool{}
	for _, xpub := range xpubs {
		if _, ok := xpubsMap[xpub]; ok {
			return nil, errors.WithDetailf(ErrDupeXPub, "duplicated key=%x", xpub)
		}
		xpubsMap[xpub] = true
	}

	if quorum == 0 || quorum > len(xpubs) {
		return nil, errors.Wrap(ErrBadQuorum)
	}

	return &Signer{
		Type:       signerType,
		XPubs:      xpubs,
		Quorum:     quorum,
		KeyIndex:   keyIndex,
		DeriveRule: deriveRule,
	}, nil
}

type SortKeys []chainkd.XPub

func (s SortKeys) Len() int           { return len(s) }
func (s SortKeys) Less(i, j int) bool { return bytes.Compare(s[i][:], s[j][:]) < 0 }
func (s SortKeys) Swap(i, j int)      { s[i], s[j] = s[j], s[i] }<|MERGE_RESOLUTION|>--- conflicted
+++ resolved
@@ -4,13 +4,8 @@
 import (
 	"bytes"
 	"encoding/binary"
-<<<<<<< HEAD
-	"sort"
 
 	"github.com/bytom/crypto/sm2/chainkd"
-=======
-	"github.com/bytom/crypto/ed25519/chainkd"
->>>>>>> 7de2cc30
 	"github.com/bytom/errors"
 )
 
