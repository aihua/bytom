package node

import (
	"context"
	"errors"
	"net"
	"net/http"
	_ "net/http/pprof"
	"os"
	"path/filepath"
	"strings"

	"github.com/prometheus/prometheus/util/flock"
	log "github.com/sirupsen/logrus"
	cmn "github.com/tendermint/tmlibs/common"
	dbm "github.com/tendermint/tmlibs/db"
	browser "github.com/toqueteos/webbrowser"

	"github.com/bytom/accesstoken"
	"github.com/bytom/account"
	"github.com/bytom/api"
	"github.com/bytom/asset"
	"github.com/bytom/blockchain/pseudohsm"
	"github.com/bytom/blockchain/txfeed"
	cfg "github.com/bytom/config"
	"github.com/bytom/consensus"
	"github.com/bytom/database/leveldb"
	"github.com/bytom/env"
	"github.com/bytom/mining/cpuminer"
	"github.com/bytom/mining/miningpool"
	"github.com/bytom/mining/tensority"
	"github.com/bytom/netsync"
	"github.com/bytom/protocol"
	"github.com/bytom/protocol/bc"
	w "github.com/bytom/wallet"
)

const (
	webHost           = "http://127.0.0.1"
	maxNewBlockChSize = 1024
)

type Node struct {
	cmn.BaseService

	// config
	config *cfg.Config

	syncManager *netsync.SyncManager

	//bcReactor    *bc.BlockchainReactor
	wallet       *w.Wallet
	accessTokens *accesstoken.CredentialStore
	api          *api.API
	chain        *protocol.Chain
	txfeed       *txfeed.Tracker
	cpuMiner     *cpuminer.CPUMiner
	miningPool   *miningpool.MiningPool
	miningEnable bool

	newBlockCh chan *bc.Hash
}

func NewNode(config *cfg.Config) *Node {
	ctx := context.Background()
	if err := lockDataDirectory(config); err != nil {
		cmn.Exit("Error: " + err.Error())
	}
	initLogFile(config)
	initActiveNetParams(config)
	initCommonConfig(config)

	// Get store
	if config.DBBackend != "memdb" && config.DBBackend != "leveldb" {
		cmn.Exit(cmn.Fmt("Param db_backend [%v] is invalid, use leveldb or memdb", config.DBBackend))
	}
	coreDB := dbm.NewDB("core", config.DBBackend, config.DBDir())
	store := leveldb.NewStore(coreDB)

	tokenDB := dbm.NewDB("accesstoken", config.DBBackend, config.DBDir())
	accessTokens := accesstoken.NewStore(tokenDB)

	txPool := protocol.NewTxPool(store)
	chain, err := protocol.NewChain(store, txPool)
	if err != nil {
		cmn.Exit(cmn.Fmt("Failed to create chain structure: %v", err))
	}

	var accounts *account.Manager = nil
	var assets *asset.Registry = nil
	var wallet *w.Wallet = nil
	var txFeed *txfeed.Tracker = nil

	txFeedDB := dbm.NewDB("txfeeds", config.DBBackend, config.DBDir())
	txFeed = txfeed.NewTracker(txFeedDB, chain)

	if err = txFeed.Prepare(ctx); err != nil {
		log.WithField("error", err).Error("start txfeed")
		return nil
	}

	hsm, err := pseudohsm.New(config.KeysDir())
	if err != nil {
		cmn.Exit(cmn.Fmt("initialize HSM failed: %v", err))
	}

	if !config.Wallet.Disable {
		walletDB := dbm.NewDB("wallet", config.DBBackend, config.DBDir())
		accounts = account.NewManager(walletDB, chain)
		assets = asset.NewRegistry(walletDB, chain)
		wallet, err = w.NewWallet(walletDB, accounts, assets, hsm, chain)
		if err != nil {
			log.WithField("error", err).Error("init NewWallet")
		}

		// trigger rescan wallet
		if config.Wallet.Rescan {
			wallet.RescanBlocks()
		}
	}
	newBlockCh := make(chan *bc.Hash, maxNewBlockChSize)

	syncManager, _ := netsync.NewSyncManager(config, chain, txPool, newBlockCh)

	// get transaction from txPool and send it to syncManager and wallet
	go newPoolTxListener(txPool, syncManager, wallet)

	// run the profile server
	profileHost := config.ProfListenAddress
	if profileHost != "" {
		// Profiling bytomd programs.see (https://blog.golang.org/profiling-go-programs)
		// go tool pprof http://profileHose/debug/pprof/heap
		go func() {
			if err = http.ListenAndServe(profileHost, nil); err != nil {
				cmn.Exit(cmn.Fmt("Failed to register tcp profileHost: %v", err))
			}
		}()
	}

	node := &Node{
		config:       config,
		syncManager:  syncManager,
		accessTokens: accessTokens,
		wallet:       wallet,
		chain:        chain,
		txfeed:       txFeed,
		miningEnable: config.Mining,

		newBlockCh: newBlockCh,
	}

	node.cpuMiner = cpuminer.NewCPUMiner(chain, accounts, txPool, newBlockCh)
	node.miningPool = miningpool.NewMiningPool(chain, accounts, txPool, newBlockCh)

	node.BaseService = *cmn.NewBaseService(nil, "Node", node)

	if config.Simd.Enable {
		tensority.UseSIMD = true
	}

	return node
}

// newPoolTxListener listener transaction from txPool, and send it to syncManager and wallet
func newPoolTxListener(txPool *protocol.TxPool, syncManager *netsync.SyncManager, wallet *w.Wallet) {
	txMsgCh := txPool.GetMsgCh()
	syncManagerTxCh := syncManager.GetNewTxCh()

	for {
		msg := <-txMsgCh
		switch msg.MsgType {
		case protocol.MsgNewTx:
			syncManagerTxCh <- msg.Tx
			if wallet != nil {
				wallet.AddUnconfirmedTx(msg.TxDesc)
			}
		case protocol.MsgRemoveTx:
			if wallet != nil {
				wallet.RemoveUnconfirmedTx(msg.TxDesc)
			}
		default:
			log.Warn("got unknow message type from the txPool channel")
		}
	}
}

// Lock data directory after daemonization
func lockDataDirectory(config *cfg.Config) error {
	_, _, err := flock.New(filepath.Join(config.RootDir, "LOCK"))
	if err != nil {
		return errors.New("datadir already used by another process")
	}
	return nil
}

func initActiveNetParams(config *cfg.Config) {
	var exist bool
	consensus.ActiveNetParams, exist = consensus.NetParams[config.ChainID]
	if !exist {
		cmn.Exit(cmn.Fmt("chain_id[%v] don't exist", config.ChainID))
	}
}

func initLogFile(config *cfg.Config) {
	if config.LogFile == "" {
		return
	}
	cmn.EnsureDir(filepath.Dir(config.LogFile), 0700)
	file, err := os.OpenFile(config.LogFile, os.O_CREATE|os.O_WRONLY|os.O_APPEND, 0666)
	if err == nil {
		log.SetOutput(file)
	} else {
		log.WithField("err", err).Info("using default")
	}

}

func initCommonConfig(config *cfg.Config) {
	cfg.CommonConfig = config
}

// Lanch web broser or not
func launchWebBrowser(port string) {
	webAddress := webHost + ":" + port
	log.Info("Launching System Browser with :", webAddress)
	if err := browser.Open(webAddress); err != nil {
		log.Error(err.Error())
		return
	}
}

func (n *Node) initAndstartApiServer() {
	n.api = api.NewAPI(n.syncManager, n.wallet, n.txfeed, n.cpuMiner, n.miningPool, n.chain, n.config, n.accessTokens, n.newBlockCh)

	listenAddr := env.String("LISTEN", n.config.ApiAddress)
	env.Parse()
	n.api.StartServer(*listenAddr)
}

func (n *Node) OnStart() error {
	if n.miningEnable {
		if _, err := n.wallet.AccountMgr.GetMiningAddress(); err != nil {
			n.miningEnable = false
			log.Error(err)
		} else {
			n.cpuMiner.Start()
		}
	}
	if !n.config.VaultMode {
		n.syncManager.Start()
	}
	n.initAndstartApiServer()
	if !n.config.Web.Closed {
<<<<<<< HEAD
		s := strings.Split(n.config.ApiAddress, ":")
		if len(s) != 2 {
			log.Error("Invalid api address")
		}
		launchWebBrowser(s[1])
=======
		_, port, err := net.SplitHostPort(n.config.ApiAddress)
		if err != nil {
			log.Error("Invalid api address")
			return err
		}
		launchWebBrowser(port)
>>>>>>> a0feaaa1
	}
	return nil
}

func (n *Node) OnStop() {
	n.BaseService.OnStop()
	if n.miningEnable {
		n.cpuMiner.Stop()
	}
	if !n.config.VaultMode {
		n.syncManager.Stop()
	}
}

func (n *Node) RunForever() {
	// Sleep forever and then...
	cmn.TrapSignal(func() {
		n.Stop()
	})
}

func (n *Node) SyncManager() *netsync.SyncManager {
	return n.syncManager
}

func (n *Node) MiningPool() *miningpool.MiningPool {
	return n.miningPool
}<|MERGE_RESOLUTION|>--- conflicted
+++ resolved
@@ -8,7 +8,6 @@
 	_ "net/http/pprof"
 	"os"
 	"path/filepath"
-	"strings"
 
 	"github.com/prometheus/prometheus/util/flock"
 	log "github.com/sirupsen/logrus"
@@ -251,20 +250,12 @@
 	}
 	n.initAndstartApiServer()
 	if !n.config.Web.Closed {
-<<<<<<< HEAD
-		s := strings.Split(n.config.ApiAddress, ":")
-		if len(s) != 2 {
-			log.Error("Invalid api address")
-		}
-		launchWebBrowser(s[1])
-=======
 		_, port, err := net.SplitHostPort(n.config.ApiAddress)
 		if err != nil {
 			log.Error("Invalid api address")
 			return err
 		}
 		launchWebBrowser(port)
->>>>>>> a0feaaa1
 	}
 	return nil
 }
